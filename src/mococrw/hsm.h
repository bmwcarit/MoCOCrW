--- conflicted
+++ resolved
@@ -45,32 +45,19 @@
     /**
      *  Loads public key from HSM.
      *
-<<<<<<< HEAD
      *  @param keyLabel String based identifer of a key on the token
      *  @param keyID Vector of raw bytes that identifies a key on the token
      */
     virtual openssl::SSL_EVP_PKEY_Ptr loadPublicKey(const std::string &keyLabel,
                                                     const std::vector<uint8_t> &keyID) const = 0;
-=======
-     *  @param keyID The ID of the public key to load.
-     */
-    virtual openssl::SSL_EVP_PKEY_Ptr loadPublicKey(const std::string &keyID) const = 0;
->>>>>>> e9ea3ea4
 
     /**
      * Loads private key from HSM.
      *
-<<<<<<< HEAD
-     * @param keyLabel String based identifer of a key on the token
      * @param keyID Vector of raw bytes that identifies a key on the token
      */
     virtual openssl::SSL_EVP_PKEY_Ptr loadPrivateKey(const std::string &keyLabel,
                                                      const std::vector<uint8_t> &keyID) const = 0;
-=======
-     * @param keyID The ID of the private key to load.
-     */
-    virtual openssl::SSL_EVP_PKEY_Ptr loadPrivateKey(const std::string &keyID) const = 0;
->>>>>>> e9ea3ea4
 
     /**
      * @brief Generate a RSA key pair on the HSM
@@ -78,14 +65,8 @@
      * @param spec The RSA specification @ref RSASpec
      */
     virtual openssl::SSL_EVP_PKEY_Ptr generateKey(const RSASpec &spec,
-<<<<<<< HEAD
-                                                  const std::string &tokenLabel,
                                                   const std::string &keyLabel,
                                                   const std::vector<uint8_t> &keyID) = 0;
-=======
-                                                  const std::string &keyID,
-                                                  const std::string &keyLabel) = 0;
->>>>>>> e9ea3ea4
 
     /**
      * @brief Generate a ECC key pair on the HSM
@@ -93,14 +74,8 @@
      * @param spec The ECC specification @ref ECCSpec
      */
     virtual openssl::SSL_EVP_PKEY_Ptr generateKey(const ECCSpec &spec,
-<<<<<<< HEAD
-                                                  const std::string &tokenLabel,
                                                   const std::string &keyLabel,
                                                   const std::vector<uint8_t> &keyID) = 0;
-=======
-                                                  const std::string &keyID,
-                                                  const std::string &keyLabel) = 0;
->>>>>>> e9ea3ea4
 };
 
 /**
@@ -110,8 +85,13 @@
 {
 public:
     /**
+     * @brief Constructor for an object that can manage keys on HSM using OpenSSL Engine
      * @note Each HsmEngine object is associated with a specific token and a pin to login to that
      * token
+     * @param id unique identifier for an OpenSSL engine
+     * @param modulePath path to HSM module i.e. softhsm
+     * @param tokenLabel label of the token where keys are managed
+     * @param pin pin to the mentioned token
      */
     HsmEngine(const std::string &id,
               const std::string &modulePath,
@@ -138,32 +118,12 @@
                                              const std::vector<uint8_t> &keyID) const override;
 
     openssl::SSL_EVP_PKEY_Ptr generateKey(const RSASpec &spec,
-<<<<<<< HEAD
-                                          const std::string &tokenLabel,
                                           const std::string &keyLabel,
                                           const std::vector<uint8_t> &keyID) override;
 
     openssl::SSL_EVP_PKEY_Ptr generateKey(const ECCSpec &spec,
-                                          const std::string &tokenLabel,
                                           const std::string &keyLabel,
                                           const std::vector<uint8_t> &keyID) override;
-
-    /**
-     * @brief Transforms given string to a string with percent encoding notation (see RFC 3986)
-     * i.e. "30AFF" -> "%03%0A%FF"
-     * @note This function does not enforce a string to contain only hex characters (only hex digits
-     * are used in percent encoding). If you have a different use case, change this or create your
-     * own function.
-     */
-    std::string stringToPctEncoded(const std::string &&str) const;
-=======
-                                          const std::string &keyID,
-                                          const std::string &keyLabel) override;
-
-    openssl::SSL_EVP_PKEY_Ptr generateKey(const ECCSpec &spec,
-                                          const std::string &keyID,
-                                          const std::string &keyLabel) override;
->>>>>>> e9ea3ea4
 };
 
 }  // namespace mococrw