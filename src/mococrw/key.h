/*
 * #%L
 * %%
 * Copyright (C) 2022 BMW Car IT GmbH
 * %%
 * Licensed under the Apache License, Version 2.0 (the "License");
 * you may not use this file except in compliance with the License.
 * You may obtain a copy of the License at
 *
 *      http://www.apache.org/licenses/LICENSE-2.0
 *
 * Unless required by applicable law or agreed to in writing, software
 * distributed under the License is distributed on an "AS IS" BASIS,
 * WITHOUT WARRANTIES OR CONDITIONS OF ANY KIND, either express or implied.
 * See the License for the specific language governing permissions and
 * limitations under the License.
 * #L%
 */
#pragma once
#ifdef HSM_ENABLED
#include "mococrw/hsm.h"
#endif
#include "openssl_wrap.h"

namespace mococrw
{
/* IMPORTANT NOTE:
 * The key classes and infrastracture is build with the idea of immutable
 * key objects in mind. If this ever changes, you need to implement a proper
 * copy constructor that actually provides copies instead of just copying
 * the shared pointer
 */
class AsymmetricKey
{
public:
    class Spec;

    /**
     * Constructs a wrapper object for OpenSSL EVP_PKEY objects
     */
    AsymmetricKey(openssl::SSL_EVP_PKEY_SharedPtr keypair) : _key{std::move(keypair)} {}

    /**
     * Supported asymmetric key types.
     */
    enum class KeyTypes : int { RSA, ECC, ECC_ED };

    KeyTypes getType() const;

    int getKeySize() const { return openssl::_EVP_PKEY_bits(_key.get()); }

    std::unique_ptr<Spec> getKeySpec() const;

    inline const openssl::SSL_EVP_PKEY_SharedPtr &internal() const { return _key; }
    inline openssl::SSL_EVP_PKEY_SharedPtr &internal() { return _key; }

private:
    openssl::SSL_EVP_PKEY_SharedPtr _key;
};

class ECCSpec;

class AsymmetricPublicKey
{
public:
    /*
     * Construct an asymmetric public key from an already existing
     * openssl EVP_PKEY structure.
     *
     * @param key A smart pointer to the EVP_PKEY. Must not be nullptr.
     */
    AsymmetricPublicKey(openssl::SSL_EVP_PKEY_SharedPtr key) : _key{std::move(key)} {}

    /**
     * Converts the asymmetric public key to the PKCS8 format that can be written in a PEM file.
     * @return public key in PKCS format
     * @throws This method may throw an OpenSSLException if OpenSSL indicates an error
     */
    std::string publicKeyToPem() const;
    /**
     * Reads an asymmetric public key from a PEM string and creates an @ref AsymmetricPublicKey
     * object. Can be considered a factory method for the class.
     * @param pem string to be read.
     * @return the AsymmetricPublicKey object created form the PEM string
     * @throws This method may throw an OpenSSLException if OpenSSL indicates an error
     */
    static AsymmetricPublicKey readPublicKeyFromPEM(const std::string &pem);

#ifdef HSM_ENABLED
    /**
     * @brief Loads a public key from an HSM, creating an @ref AsymmetricPublicKey
     * object as a result.
     * @param keyLabel string based key identifer
     * @param keyID raw bytes based key identifer
     */
    static AsymmetricPublicKey readPublicKeyFromHSM(const HSM &hsm,
                                                    const std::string &keyLabel,
                                                    const std::vector<uint8_t> &keyID);
#endif

    /**
     * @brief Returns a public key object based on the provided EC point
     *
     * This function creates a key object based on the point(s) in octet form and the elliptic curve
     * group given by keySpec. The leading byte with the point conversion form identifier (0x02 or
     * 0x03 for compressed, 0x04 for uncompressed, 0x06 or 0x07 for hybrid points) has to be in
     * place.
     *
     * Remark: Ed-Curves (Ed448, Ed25519) are currently not supported. If you use one of these
     * curves a MoCOCrWException is thrown.
     * @throws MoCOCrWException if the given spec is not a elliptic curve spec or an Ed-spec
     * @param keySpec The key specification for creating the key
     * @param point The point(s) representing the public key
     * @return An asymmetric public key
     */
    static AsymmetricPublicKey fromECPoint(const std::shared_ptr<ECCSpec> keySpec,
                                           const std::vector<uint8_t> &point);

    /**
     * @brief This returns the point(s) of the current AsymmetricPublicKey in octet representation.
     *
     * Depending on the conversion form the correct identifier will be prepended to the actual point
     * (0x02 or 0x03 for compressed form, 0x04 for uncompressed form. 0x06 or 0x07 for hybrid form).
     *
     * Remark: Ed-Curves (Ed448, Ed25519) are currently not supported. If you use one of these
     * curves a MoCOCrWException is thrown.
     * @throws MoCOCrWException if the given key is not a elliptic curve key or an Ed-key
     * @param form The transformation form.
     * @return The octet representation of the public key. The form of the point is defined by the
     * argument form.
     */
    std::vector<uint8_t> toECPoint(openssl::EllipticCurvePointConversionForm form);

    /**
     * @brief Get length of the point of the current AsymmetricPublicKey in octet representation
     *
     * Depending on the public key length and the elliptic curve point conversion form, the public
     * key will take different amount of bytes when encoded. This function can be used to
     * conveniently deduct the encoded length while deserializing.
     * @param form Conversion form
     * @return Encoded public key size in bytes
     * @throws MoCOCrWException if the key is not of type AsymmetricKey::KeyTypes::ECC
     */
    size_t getECOctetLength(openssl::EllipticCurvePointConversionForm form);

    /**
     * Getters for the internal openSSL object.
     */
    inline EVP_PKEY *internal() { return _key.internal().get(); }
    inline const EVP_PKEY *internal() const { return _key.internal().get(); }

    /**
     * Gets the type of the asymmetric key or key pair, @see AsymmetricKey::KeyTypes for the
     * supported types.
     * @return the type of the asymmetric key.
     * @throws This method may throw an OpenSSLException if OpenSSL indicates an error
     */
    AsymmetricKey::KeyTypes getType() const { return _key.getType(); }

    /**
     * Gets the specification of the asymmetric key in usage
     *
     * @return the specification of the key in use.
     * @throws This method may throw an OpenSSLException if OpenSSL indicates an error
     */
    std::unique_ptr<AsymmetricKey::Spec> getKeySpec() const { return _key.getKeySpec(); }

    /**
     * Gets the size of the Asymmetric key in bits
     * @return the size of the key in bits
     */
    int getKeySize() const { return _key.getKeySize(); }

    inline bool operator==(const AsymmetricPublicKey &rhs) const
    {
        return openssl::_EVP_PKEY_cmp(internal(), rhs.internal());
    }
    inline bool operator!=(const AsymmetricPublicKey &rhs) const { return !(*this == rhs); }

protected:
    AsymmetricPublicKey(AsymmetricKey &&key) : _key{std::move(key)} {}

    AsymmetricKey _key;
};

/**
 *
 * NOTE: This class is the equivalent of a private key,
 * because private keys always hold the corresponding
 * public keys, whereas public keys really only contain
 * the public key.
 */
class AsymmetricKeypair : public AsymmetricPublicKey
{
public:
    /*
     * Construct an asymmetric key pair from an already existing
     * openssl EVP_PKEY structure.
     *
     * @param key A smart pointer to the EVP_PKEY. Must not be nullptr.
     */
    AsymmetricKeypair(openssl::SSL_EVP_PKEY_SharedPtr keypair)
            : AsymmetricPublicKey{std::move(keypair)}
    {
    }

    /**
     * Generate a RSA asymmetric keypair with default Spec.
     *
     * Currently, a default-spec is an RSASpec with 2048
     * bit modulus. (@see RSASpec)
     *
     * @throws This method may throw an OpenSSLException if OpenSSL
     *      indicates an error
     */
    [[deprecated("Replaced by generateRSA for improved clarity")]] static AsymmetricKeypair
    generate();

    /**
     * Generate an asymmetric keypair with given Spec.
     *
     * @see RSASpec
     * @see ECCSpec
     *
     * @throws This method may throw an OpenSSLException if OpenSSL
     *      indicates an error
     */
    static AsymmetricKeypair generate(const AsymmetricKey::Spec &);

    /**
     * Generate a RSA asymmetric keypair with default Spec.
     *
     * Currently, a default-spec is an RSASpec with 2048
     * bit modulus. (@see RSASpec)
     *
     * @throws This method may throw an OpenSSLException if OpenSSL
     *      indicates an error
     */
    static AsymmetricKeypair generateRSA();

    /**
     * Generate an ECC asymmetric keypair with default Spec.
     *
     * Currently, a default-spec is an ECCspec with a PRIME_256v1 curve
     * (aka NIST P-256 or secp256r1).
     *
     * @throws This method may throw an OpenSSLException if OpenSSL
     *      indicates an error
     */
    static AsymmetricKeypair generateECC();
    static AsymmetricKeypair generateEd448();
    static AsymmetricKeypair generateEd25519();

    /**
     * Serialize the asymmetric keypair encrypted with the given password.
     * The output format is a PEM encoded PKCS8 private key encrypted with
     * AES-256-CBC.
     *
     * If the password is empty, the serialized key is unencrypted.
     *
     * @param pwd The password that should be used for encryption. No encryption
     *            if pwd is the empty string.
     * @return PEM encoded PKCS8 serialized private key.
     * @throw OpenSSLException if OpenSSL indicates an error during the serialization
     *                         procedure
     */
    std::string privateKeyToPem(const std::string &pwd) const;

    static AsymmetricKeypair readPrivateKeyFromPEM(const std::string &pem,
                                                   const std::string &password);

#ifdef HSM_ENABLED
    /**
     * @brief Loads a private key from an HSM, creating an @ref AsymmetricPublicKey
     * object as a result.
     * @param keyLabel string based key identifer
     * @param keyID raw bytes based key identifer
     */
    static AsymmetricKeypair readPrivateKeyFromHSM(const HSM &hsm,
                                                   const std::string &keyLabel,
                                                   const std::vector<uint8_t> &keyID);

    /**
     * @brief Generates RSA keypair on HSM token according to the spec given.
<<<<<<< HEAD
     * @note PKCS#11 standard has no rule to avoid having keys with duplicate labels and/or ids.
     * Therefore care should be taken when generating keys on the same token.
     * @param hsm HSM engine handle
     * @param spec @ref RSASpec
     * @param tokenLabel Label of the token on HSM. An HSM can have multiple tokens where the keys
     * are stored. This determines on which token the key shall be stored.
     * @param keyLabel string based key identifier. This can be used to identify and fetch the keys
     * @param keyID raw bytes based key identifier. This may be used in combination with keyLabel
     * to identify keys.
=======
     * @note libp11 supports fetching the keys only by keyID but generating multiple keys with the
     * same key is not prohibited by PKCS#11 standard. Care should be taken when generating multiple
     * keys with the same ID because there are no guarantees the correct one will be fetched given
     * current libp11 implementation.
     * @param hsm HSM engine handle
     * @param spec @ref RSASpec
     * @param keyID ID of the key on HSM. _Only_ hex values are valid because key IDs are stored as
     * raw bytes.
     * @param keyLabel Arbitrary key label
>>>>>>> e9ea3ea4
     * @return AsymmetricKeypair @ref AsymmetricKeypair
     * @throw MoCOCrWException Since most of the logic is happening outside of OpenSSL and inside
     * libp11 and HSM module implementation, we can't know exactly what went wrong. libp11 does log
     * some things to stderr, check if there's more context there
     */
    static AsymmetricKeypair generateKeyOnHsm(HSM &hsm,
                                              const RSASpec &spec,
<<<<<<< HEAD
                                              const std::string &tokenLabel,
                                              const std::string &keyLabel,
                                              const std::vector<uint8_t> &keyID);

    /**
     * @brief Generates ECC keypair on HSM token according to the spec given.
     * @note PKCS#11 standard has no rule to avoid having keys with duplicate labels and/or ids.
     * Therefore care should be taken when generating keys on the same token.
     * @param hsm HSM engine handle
     * @param spec @ref ECCSpec
     * @param tokenLabel Label of the token on HSM. An HSM can have multiple tokens where the keys
     * are stored. This determines on which token the key shall be stored.
     * @param keyLabel string based key identifier. This can be used to identify and fetch the keys
     * @param keyID raw bytes based key identifier. This may be used in combination with keyLabel
     * to identify keys.
=======
                                              const std::string &keyID,
                                              const std::string &keyLabel);

    /**
     * @brief Generates ECC keypair on HSM token according to the spec given.
     * @note libp11 supports fetching the keys only by keyID but generating multiple keys with the
     * same key is not prohibited by PKCS#11 standard. Care should be taken when generating multiple
     * keys with the same ID because there are no guarantees the correct one will be fetched given
     * current libp11 implementation.
     * @param hsm HSM engine handle
     * @param spec @ref ECCSpec
     * @param keyID ID of the key on HSM. _Only_ hex values are valid because key IDs are stored as
     * raw bytes.
     * @param keyLabel Arbitrary key label
>>>>>>> e9ea3ea4
     * @return AsymmetricKeypair @ref AsymmetricKeypair
     * @throw MoCOCrWException Since most of the logic is happening outside of OpenSSL and inside
     * libp11 and HSM module implementation, we can't know exactly what went wrong. libp11 does log
     * some things to stderr, check if there's more context there
     */
    static AsymmetricKeypair generateKeyOnHsm(HSM &hsm,
                                              const ECCSpec &spec,
<<<<<<< HEAD
                                              const std::string &tokenLabel,
                                              const std::string &keyLabel,
                                              const std::vector<uint8_t> &keyID);
=======
                                              const std::string &keyID,
                                              const std::string &keyLabel);
>>>>>>> e9ea3ea4
#endif

private:
    AsymmetricKeypair(AsymmetricKey &&key) : AsymmetricPublicKey{std::move(key)} {}
};

/**
 * For readability, this alias may sometime prove useful.
 */
using AsymmetricPrivateKey = AsymmetricKeypair;

class AsymmetricKey::Spec
{
public:
    virtual ~Spec() = default;

    /**
     * Generate an AsymmetricKey from this
     * spec instance.
     *
     * Implementations should override this method
     * to encapsulate the specifics of how to generate
     * the various types of keys (RSA and ECC).
     *
     */
    virtual AsymmetricKey generate() const = 0;
};
/**
 * RSA specification used to hold the necessary parameters to generate a RSA key pair.
 */
class RSASpec final : public AsymmetricKey::Spec
{
public:
    /**
     * Default RSA key size in case none is specified by the used
     */
    static constexpr unsigned int defaultSize = 2048;
    explicit RSASpec(unsigned int numBits) : _numBits{numBits} {}
    RSASpec() : RSASpec{defaultSize} {}
    AsymmetricKey generate() const override;
    inline unsigned int numberOfBits() const { return _numBits; }

private:
    unsigned int _numBits;
};

/**
 * ECC specification used to hold the necessary parameters to generate a ECC key pair.
 */
class ECCSpec final : public AsymmetricKey::Spec
{
public:
    /**
     * Default elliptic curve to be used in case none is specified by the user.
     */
    static constexpr openssl::ellipticCurveNid defaultCurveNid =
            openssl::ellipticCurveNid::PRIME_256v1;
    explicit ECCSpec(openssl::ellipticCurveNid curveNid) : _curveNid{curveNid} {}
    ECCSpec() : ECCSpec{defaultCurveNid} {}
    inline openssl::ellipticCurveNid curve() const { return _curveNid; }
    inline std::string curveName() const { return openssl::_EC_curve_nid2nist(int(_curveNid)); }
    AsymmetricKey generate() const override;

private:
    openssl::ellipticCurveNid _curveNid;
};

}  // namespace mococrw<|MERGE_RESOLUTION|>--- conflicted
+++ resolved
@@ -282,36 +282,20 @@
 
     /**
      * @brief Generates RSA keypair on HSM token according to the spec given.
-<<<<<<< HEAD
      * @note PKCS#11 standard has no rule to avoid having keys with duplicate labels and/or ids.
      * Therefore care should be taken when generating keys on the same token.
      * @param hsm HSM engine handle
      * @param spec @ref RSASpec
-     * @param tokenLabel Label of the token on HSM. An HSM can have multiple tokens where the keys
-     * are stored. This determines on which token the key shall be stored.
      * @param keyLabel string based key identifier. This can be used to identify and fetch the keys
      * @param keyID raw bytes based key identifier. This may be used in combination with keyLabel
      * to identify keys.
-=======
-     * @note libp11 supports fetching the keys only by keyID but generating multiple keys with the
-     * same key is not prohibited by PKCS#11 standard. Care should be taken when generating multiple
-     * keys with the same ID because there are no guarantees the correct one will be fetched given
-     * current libp11 implementation.
-     * @param hsm HSM engine handle
-     * @param spec @ref RSASpec
-     * @param keyID ID of the key on HSM. _Only_ hex values are valid because key IDs are stored as
-     * raw bytes.
-     * @param keyLabel Arbitrary key label
->>>>>>> e9ea3ea4
      * @return AsymmetricKeypair @ref AsymmetricKeypair
      * @throw MoCOCrWException Since most of the logic is happening outside of OpenSSL and inside
      * libp11 and HSM module implementation, we can't know exactly what went wrong. libp11 does log
      * some things to stderr, check if there's more context there
      */
-    static AsymmetricKeypair generateKeyOnHsm(HSM &hsm,
+    static AsymmetricKeypair generateKeyOnHSM(HSM &hsm,
                                               const RSASpec &spec,
-<<<<<<< HEAD
-                                              const std::string &tokenLabel,
                                               const std::string &keyLabel,
                                               const std::vector<uint8_t> &keyID);
 
@@ -321,42 +305,18 @@
      * Therefore care should be taken when generating keys on the same token.
      * @param hsm HSM engine handle
      * @param spec @ref ECCSpec
-     * @param tokenLabel Label of the token on HSM. An HSM can have multiple tokens where the keys
-     * are stored. This determines on which token the key shall be stored.
      * @param keyLabel string based key identifier. This can be used to identify and fetch the keys
      * @param keyID raw bytes based key identifier. This may be used in combination with keyLabel
      * to identify keys.
-=======
-                                              const std::string &keyID,
-                                              const std::string &keyLabel);
-
-    /**
-     * @brief Generates ECC keypair on HSM token according to the spec given.
-     * @note libp11 supports fetching the keys only by keyID but generating multiple keys with the
-     * same key is not prohibited by PKCS#11 standard. Care should be taken when generating multiple
-     * keys with the same ID because there are no guarantees the correct one will be fetched given
-     * current libp11 implementation.
-     * @param hsm HSM engine handle
-     * @param spec @ref ECCSpec
-     * @param keyID ID of the key on HSM. _Only_ hex values are valid because key IDs are stored as
-     * raw bytes.
-     * @param keyLabel Arbitrary key label
->>>>>>> e9ea3ea4
      * @return AsymmetricKeypair @ref AsymmetricKeypair
      * @throw MoCOCrWException Since most of the logic is happening outside of OpenSSL and inside
      * libp11 and HSM module implementation, we can't know exactly what went wrong. libp11 does log
      * some things to stderr, check if there's more context there
      */
-    static AsymmetricKeypair generateKeyOnHsm(HSM &hsm,
+    static AsymmetricKeypair generateKeyOnHSM(HSM &hsm,
                                               const ECCSpec &spec,
-<<<<<<< HEAD
-                                              const std::string &tokenLabel,
                                               const std::string &keyLabel,
                                               const std::vector<uint8_t> &keyID);
-=======
-                                              const std::string &keyID,
-                                              const std::string &keyLabel);
->>>>>>> e9ea3ea4
 #endif
 
 private:
