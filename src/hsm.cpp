/*
 * #%L
 * %%
 * Copyright (C) 2022 BMW Car IT GmbH
 * %%
 * Licensed under the Apache License, Version 2.0 (the "License");
 * you may not use this file except in compliance with the License.
 * You may obtain a copy of the License at
 *
 *      http://www.apache.org/licenses/LICENSE-2.0
 *
 * Unless required by applicable law or agreed to in writing, software
 * distributed under the License is distributed on an "AS IS" BASIS,
 * WITHOUT WARRANTIES OR CONDITIONS OF ANY KIND, either express or implied.
 * See the License for the specific language governing permissions and
 * limitations under the License.
 * #L%
 */
#include "mococrw/hsm.h"
#include "libp11.h"
#include "mococrw/key.h"

namespace mococrw
{
using namespace openssl;

HsmEngine::HsmEngine(const std::string &id,
                     const std::string &modulePath,
                     const std::string &tokenLabel,
                     const std::string &pin)
        : _id(id), _modulePath(modulePath), _tokenLabel(tokenLabel), _pin(pin)
{
    // Fetch _engine via ID.
    _engine = _ENGINE_by_id(_id);

    _ENGINE_ctrl_cmd_string(_engine.get(), "MODULE_PATH", _modulePath);
    _ENGINE_ctrl_cmd_string(_engine.get(), "PIN", _pin);
    _ENGINE_init(_engine.get());
}

HsmEngine::~HsmEngine() { _ENGINE_finish(_engine.get()); }

openssl::SSL_EVP_PKEY_Ptr HsmEngine::loadPublicKey(const std::string &keyLabel,
                                                   const std::vector<uint8_t> &keyID) const
{
<<<<<<< HEAD
    auto keyIDPctEncoded = stringToPctEncoded(utility::toHex(keyID));
    std::string pkcs11URI = "pkcs11:object=" + keyLabel + ";id=" + keyIDPctEncoded;
    return _ENGINE_load_public_key(_engine.get(), pkcs11URI);
=======
    // Do a copy here to avoid function side effects
    std::string evenLengthKeyID = keyID;
    if (keyID.length() % 2 != 0) {
        evenLengthKeyID = "0" + evenLengthKeyID;
    }
    /**
     *  TODO: use _tokenLabel and keyID to form a pkcs#11 uri as defined by rfc 7512 i.e.
     * pkcs11:token=some_label;id=123;object=some_label Rename keyID argument to keyURI
     */
    return _ENGINE_load_public_key(_engine.get(), evenLengthKeyID);
>>>>>>> e9ea3ea4
}

openssl::SSL_EVP_PKEY_Ptr HsmEngine::loadPrivateKey(const std::string &keyLabel,
                                                    const std::vector<uint8_t> &keyID) const
{
<<<<<<< HEAD
    auto keyIDPctEncoded = stringToPctEncoded(utility::toHex(keyID));
    std::string pkcs11URI = "pkcs11:object=" + keyLabel + ";id=" + keyIDPctEncoded;
    return _ENGINE_load_private_key(_engine.get(), pkcs11URI);
}

openssl::SSL_EVP_PKEY_Ptr HsmEngine::generateKey(const RSASpec &spec,
                                                 const std::string &tokenLabel,
                                                 const std::string &keyLabel,
                                                 const std::vector<uint8_t> &keyID)
{
    std::string keyIDHexString = utility::toHex(keyID);
=======
    // Do a copy here to avoid function side effects
    std::string evenLengthKeyID = keyID;
    if (keyID.length() % 2 != 0) {
        evenLengthKeyID = "0" + evenLengthKeyID;
    }
    /**
     *  TODO: use _tokenLabel and keyID to form a pkcs#11 uri as defined by rfc 7512 i.e.
     * pkcs11:token=some_label;id=123;object=some_label Rename keyID argument to keyURI
     */
    return _ENGINE_load_private_key(_engine.get(), evenLengthKeyID);
}

openssl::SSL_EVP_PKEY_Ptr HsmEngine::generateKey(const RSASpec &spec,
                                                 const std::string &keyID,
                                                 const std::string &keyLabel)
{
    /** Key IDs are stored on HSM as a series of bytes. In case of odd number of hex characters
     * in keyID, prepend 0. This should ideally be handled in lower level modules (libp11)
     * in this case but it's not. This makes sure key IDs are sanely set irrespective
     * of lower level implementation.
     */
    std::string evenLengthKeyID = keyID;
    if (keyID.length() % 2 != 0) {
        evenLengthKeyID = "0" + evenLengthKeyID;
    }
>>>>>>> e9ea3ea4
    PKCS11_RSA_KGEN pkcs11RSASpec;
    pkcs11RSASpec.bits = spec.numberOfBits();
    PKCS11_KGEN_ATTRS pkcs11RSAKeygen;
    pkcs11RSAKeygen.type = EVP_PKEY_RSA;
    pkcs11RSAKeygen.kgen.rsa = &pkcs11RSASpec;
<<<<<<< HEAD
    pkcs11RSAKeygen.key_id = keyIDHexString.c_str();
    pkcs11RSAKeygen.token_label = tokenLabel.c_str();
    pkcs11RSAKeygen.key_label = keyLabel.c_str();

    _ENGINE_ctrl_cmd(_engine.get(), "KEYGEN", &pkcs11RSAKeygen);
    return loadPrivateKey(keyLabel, keyID);
}

openssl::SSL_EVP_PKEY_Ptr HsmEngine::generateKey(const ECCSpec &spec,
                                                 const std::string &tokenLabel,
                                                 const std::string &keyLabel,
                                                 const std::vector<uint8_t> &keyID)
{
    std::string curve = spec.curveName();
    std::string keyIDHexString = utility::toHex(keyID);
=======
    pkcs11RSAKeygen.key_id = evenLengthKeyID.c_str();
    pkcs11RSAKeygen.token_label = _tokenLabel.c_str();
    pkcs11RSAKeygen.key_label = keyLabel.c_str();

    _ENGINE_ctrl_cmd(_engine.get(), "KEYGEN", &pkcs11RSAKeygen);
    return loadPrivateKey(keyID);
}

openssl::SSL_EVP_PKEY_Ptr HsmEngine::generateKey(const ECCSpec &spec,
                                                 const std::string &keyID,
                                                 const std::string &keyLabel)
{
    std::string curve = spec.curveName();
    /** Key IDs are stored on HSM as a series of bytes. In case of odd number of hex characters
     * in keyID, prepend 0. This should ideally be handled in lower level modules (libp11)
     * in this case but it's not. This makes sure key IDs are sanely set irrespective
     * of lower level implementation.
     */
    std::string evenLengthKeyID = keyID;
    if (keyID.length() % 2 != 0) {
        evenLengthKeyID = "0" + evenLengthKeyID;
    }
>>>>>>> e9ea3ea4
    PKCS11_EC_KGEN pkcs11ECCSpec;
    pkcs11ECCSpec.curve = curve.c_str();
    PKCS11_KGEN_ATTRS pkcs11ECCKeygen;
    pkcs11ECCKeygen.type = EVP_PKEY_EC;
    pkcs11ECCKeygen.kgen.ec = &pkcs11ECCSpec;
<<<<<<< HEAD
    pkcs11ECCKeygen.key_id = keyIDHexString.c_str();
    pkcs11ECCKeygen.token_label = tokenLabel.c_str();
    pkcs11ECCKeygen.key_label = keyLabel.c_str();

    _ENGINE_ctrl_cmd(_engine.get(), "KEYGEN", &pkcs11ECCKeygen);
    return loadPrivateKey(keyLabel, keyID);
}

std::string HsmEngine::stringToPctEncoded(const std::string &&str) const
{
    std::string ret = str;
    auto size = str.length();
    if (size == 0) {
        return {};
    }
    if (size % 2 != 0) {
        ret = '0' + ret;
        size++;
    }
    for (size_t i = 0; i < size - 1; i += 3) {
        ret.insert(i, "%");
        size++;
    }
    return ret;
=======
    pkcs11ECCKeygen.key_id = evenLengthKeyID.c_str();
    pkcs11ECCKeygen.token_label = _tokenLabel.c_str();
    pkcs11ECCKeygen.key_label = keyLabel.c_str();

    _ENGINE_ctrl_cmd(_engine.get(), "KEYGEN", &pkcs11ECCKeygen);
    return loadPrivateKey(keyID);
>>>>>>> e9ea3ea4
}
}  // namespace mococrw<|MERGE_RESOLUTION|>--- conflicted
+++ resolved
@@ -17,12 +17,35 @@
  * #L%
  */
 #include "mococrw/hsm.h"
+
+#include <iomanip>
+#include <sstream>
+
 #include "libp11.h"
+
 #include "mococrw/key.h"
 
 namespace mococrw
 {
 using namespace openssl;
+
+namespace
+{
+/**
+ * @brief Transforms given input to pct encoded string (see RFC 3986)
+ */
+std::string pctEncode(const std::vector<uint8_t> &bytes)
+{
+    if (bytes.size() == 0) {
+        return {};
+    }
+    std::stringstream result;
+    for (int byte : bytes) {
+        result << "%" << std::hex << std::setfill('0') << std::setw(2) << byte;
+    }
+    return result.str();
+}
+}  // namespace
 
 HsmEngine::HsmEngine(const std::string &id,
                      const std::string &modulePath,
@@ -43,74 +66,33 @@
 openssl::SSL_EVP_PKEY_Ptr HsmEngine::loadPublicKey(const std::string &keyLabel,
                                                    const std::vector<uint8_t> &keyID) const
 {
-<<<<<<< HEAD
-    auto keyIDPctEncoded = stringToPctEncoded(utility::toHex(keyID));
-    std::string pkcs11URI = "pkcs11:object=" + keyLabel + ";id=" + keyIDPctEncoded;
+    auto keyIDPctEncoded = pctEncode(keyID);
+    std::string pkcs11URI =
+            "pkcs11:token=" + _tokenLabel + ";object=" + keyLabel + ";id=" + keyIDPctEncoded;
     return _ENGINE_load_public_key(_engine.get(), pkcs11URI);
-=======
-    // Do a copy here to avoid function side effects
-    std::string evenLengthKeyID = keyID;
-    if (keyID.length() % 2 != 0) {
-        evenLengthKeyID = "0" + evenLengthKeyID;
-    }
-    /**
-     *  TODO: use _tokenLabel and keyID to form a pkcs#11 uri as defined by rfc 7512 i.e.
-     * pkcs11:token=some_label;id=123;object=some_label Rename keyID argument to keyURI
-     */
-    return _ENGINE_load_public_key(_engine.get(), evenLengthKeyID);
->>>>>>> e9ea3ea4
 }
 
 openssl::SSL_EVP_PKEY_Ptr HsmEngine::loadPrivateKey(const std::string &keyLabel,
                                                     const std::vector<uint8_t> &keyID) const
 {
-<<<<<<< HEAD
-    auto keyIDPctEncoded = stringToPctEncoded(utility::toHex(keyID));
-    std::string pkcs11URI = "pkcs11:object=" + keyLabel + ";id=" + keyIDPctEncoded;
+    auto keyIDPctEncoded = pctEncode(keyID);
+    std::string pkcs11URI =
+            "pkcs11:token=" + _tokenLabel + ";object=" + keyLabel + ";id=" + keyIDPctEncoded;
     return _ENGINE_load_private_key(_engine.get(), pkcs11URI);
 }
 
 openssl::SSL_EVP_PKEY_Ptr HsmEngine::generateKey(const RSASpec &spec,
-                                                 const std::string &tokenLabel,
                                                  const std::string &keyLabel,
                                                  const std::vector<uint8_t> &keyID)
 {
     std::string keyIDHexString = utility::toHex(keyID);
-=======
-    // Do a copy here to avoid function side effects
-    std::string evenLengthKeyID = keyID;
-    if (keyID.length() % 2 != 0) {
-        evenLengthKeyID = "0" + evenLengthKeyID;
-    }
-    /**
-     *  TODO: use _tokenLabel and keyID to form a pkcs#11 uri as defined by rfc 7512 i.e.
-     * pkcs11:token=some_label;id=123;object=some_label Rename keyID argument to keyURI
-     */
-    return _ENGINE_load_private_key(_engine.get(), evenLengthKeyID);
-}
-
-openssl::SSL_EVP_PKEY_Ptr HsmEngine::generateKey(const RSASpec &spec,
-                                                 const std::string &keyID,
-                                                 const std::string &keyLabel)
-{
-    /** Key IDs are stored on HSM as a series of bytes. In case of odd number of hex characters
-     * in keyID, prepend 0. This should ideally be handled in lower level modules (libp11)
-     * in this case but it's not. This makes sure key IDs are sanely set irrespective
-     * of lower level implementation.
-     */
-    std::string evenLengthKeyID = keyID;
-    if (keyID.length() % 2 != 0) {
-        evenLengthKeyID = "0" + evenLengthKeyID;
-    }
->>>>>>> e9ea3ea4
     PKCS11_RSA_KGEN pkcs11RSASpec;
     pkcs11RSASpec.bits = spec.numberOfBits();
     PKCS11_KGEN_ATTRS pkcs11RSAKeygen;
     pkcs11RSAKeygen.type = EVP_PKEY_RSA;
     pkcs11RSAKeygen.kgen.rsa = &pkcs11RSASpec;
-<<<<<<< HEAD
     pkcs11RSAKeygen.key_id = keyIDHexString.c_str();
-    pkcs11RSAKeygen.token_label = tokenLabel.c_str();
+    pkcs11RSAKeygen.token_label = _tokenLabel.c_str();
     pkcs11RSAKeygen.key_label = keyLabel.c_str();
 
     _ENGINE_ctrl_cmd(_engine.get(), "KEYGEN", &pkcs11RSAKeygen);
@@ -118,73 +100,21 @@
 }
 
 openssl::SSL_EVP_PKEY_Ptr HsmEngine::generateKey(const ECCSpec &spec,
-                                                 const std::string &tokenLabel,
                                                  const std::string &keyLabel,
                                                  const std::vector<uint8_t> &keyID)
 {
     std::string curve = spec.curveName();
     std::string keyIDHexString = utility::toHex(keyID);
-=======
-    pkcs11RSAKeygen.key_id = evenLengthKeyID.c_str();
-    pkcs11RSAKeygen.token_label = _tokenLabel.c_str();
-    pkcs11RSAKeygen.key_label = keyLabel.c_str();
-
-    _ENGINE_ctrl_cmd(_engine.get(), "KEYGEN", &pkcs11RSAKeygen);
-    return loadPrivateKey(keyID);
-}
-
-openssl::SSL_EVP_PKEY_Ptr HsmEngine::generateKey(const ECCSpec &spec,
-                                                 const std::string &keyID,
-                                                 const std::string &keyLabel)
-{
-    std::string curve = spec.curveName();
-    /** Key IDs are stored on HSM as a series of bytes. In case of odd number of hex characters
-     * in keyID, prepend 0. This should ideally be handled in lower level modules (libp11)
-     * in this case but it's not. This makes sure key IDs are sanely set irrespective
-     * of lower level implementation.
-     */
-    std::string evenLengthKeyID = keyID;
-    if (keyID.length() % 2 != 0) {
-        evenLengthKeyID = "0" + evenLengthKeyID;
-    }
->>>>>>> e9ea3ea4
     PKCS11_EC_KGEN pkcs11ECCSpec;
     pkcs11ECCSpec.curve = curve.c_str();
     PKCS11_KGEN_ATTRS pkcs11ECCKeygen;
     pkcs11ECCKeygen.type = EVP_PKEY_EC;
     pkcs11ECCKeygen.kgen.ec = &pkcs11ECCSpec;
-<<<<<<< HEAD
     pkcs11ECCKeygen.key_id = keyIDHexString.c_str();
-    pkcs11ECCKeygen.token_label = tokenLabel.c_str();
+    pkcs11ECCKeygen.token_label = _tokenLabel.c_str();
     pkcs11ECCKeygen.key_label = keyLabel.c_str();
 
     _ENGINE_ctrl_cmd(_engine.get(), "KEYGEN", &pkcs11ECCKeygen);
     return loadPrivateKey(keyLabel, keyID);
 }
-
-std::string HsmEngine::stringToPctEncoded(const std::string &&str) const
-{
-    std::string ret = str;
-    auto size = str.length();
-    if (size == 0) {
-        return {};
-    }
-    if (size % 2 != 0) {
-        ret = '0' + ret;
-        size++;
-    }
-    for (size_t i = 0; i < size - 1; i += 3) {
-        ret.insert(i, "%");
-        size++;
-    }
-    return ret;
-=======
-    pkcs11ECCKeygen.key_id = evenLengthKeyID.c_str();
-    pkcs11ECCKeygen.token_label = _tokenLabel.c_str();
-    pkcs11ECCKeygen.key_label = keyLabel.c_str();
-
-    _ENGINE_ctrl_cmd(_engine.get(), "KEYGEN", &pkcs11ECCKeygen);
-    return loadPrivateKey(keyID);
->>>>>>> e9ea3ea4
-}
 }  // namespace mococrw